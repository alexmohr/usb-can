--- conflicted
+++ resolved
@@ -773,13 +773,8 @@
 
 static struct tty_ldisc_ops slc_ldisc = {
 	.owner		= THIS_MODULE,
-<<<<<<< HEAD
 	.name		= "hlcan",
 	.num            = N_HLCAN,
-=======
-  .num    = N_HLCAN,
-  .name		= "hlcan",
->>>>>>> 4f9bc26e
 	.open		= slcan_open,
 	.close		= slcan_close,
 	.hangup		= slcan_hangup,
